import 'package:flutter/material.dart';
import 'package:flutter_svg/avd.dart';
import 'package:flutter_svg/flutter_svg.dart';

const List<String> assetNames = const <String>[
  // 'assets/notfound.svg',
  // 'assets/flutter_logo.svg',
  // 'assets/dart.svg',
  // 'assets/simple/group_opacity.svg',
  // 'assets/simple/text.svg',
  // 'assets/simple/linear_gradient.svg',
  // 'assets/simple/linear_gradient_2.svg',
  'assets/simple/radial_gradient_focal.svg',
  'assets/simple/radial_gradient.svg',
  // 'assets/simple/rect_rrect.svg',
  // 'assets/simple/style_attr.svg',
  // 'assets/w3samples/aa.svg',
  // 'assets/w3samples/alphachannel.svg',
  // 'assets/deborah_ufw/new-action-expander.svg',
  // 'assets/deborah_ufw/new-camera.svg',
  // 'assets/deborah_ufw/new-gif-button.svg',
  // 'assets/deborah_ufw/new-gif.svg',
  // 'assets/deborah_ufw/new-image.svg',
  // 'assets/deborah_ufw/new-mention.svg',
  // 'assets/deborah_ufw/new-pause-button.svg',
  // 'assets/deborah_ufw/new-play-button.svg',
  // 'assets/deborah_ufw/new-send-circle.svg',
  // 'assets/deborah_ufw/numeric_25.svg',
  // 'assets/simple/ellipse.svg',
  // 'assets/simple/dash_path.svg',
  // 'assets/simple/nested_group.svg',
  // 'assets/wikimedia/chess_knight.svg',
  // 'assets/wikimedia/Ghostscript_Tiger.svg',
];

const List<String> uriNames = const <String>[
  'http://upload.wikimedia.org/wikipedia/commons/0/02/SVG_logo.svg',
  'https://dev.w3.org/SVG/tools/svgweb/samples/svg-files/410.svg',
  'https://upload.wikimedia.org/wikipedia/commons/b/b4/Chess_ndd45.svg',
];

void main() => runApp(new MyApp());

class MyApp extends StatelessWidget {
  // This widget is the root of your application.
  @override
  Widget build(BuildContext context) {
    return new MaterialApp(
      title: 'Flutter Demo',
      theme: new ThemeData(
        primarySwatch: Colors.blue,
      ),
      home: const MyHomePage(title: 'Flutter SVG Demo'),
    );
  }
}

class MyHomePage extends StatefulWidget {
  const MyHomePage({Key key, this.title}) : super(key: key);
  final String title;

  @override
  _MyHomePageState createState() => new _MyHomePageState();
}

class _MyHomePageState extends State<MyHomePage> {
  final List<VectorDrawableImage> _painters = <VectorDrawableImage>[];
  double _dimension;

  final ErrorWidgetBuilder customErrorBuilder = (FlutterErrorDetails details) {
<<<<<<< HEAD
    print(details);
=======
    debugPrint(details.toString());
>>>>>>> 9d0e8a55
    return new Row(children: const <Widget>[
      const Icon(
        Icons.error,
        color: Colors.red,
      ),
<<<<<<< HEAD
      const Text('Not found')
=======
      const Text('Error Loading')
>>>>>>> 9d0e8a55
    ]);
  };

  @override
  void initState() {
    super.initState();
    _dimension = 365.0;

    for (String assetName in assetNames) {
      _painters.add(
        new SvgImage.asset(
          assetName,
          new Size(_dimension, _dimension),
          errorWidgetBuilder: customErrorBuilder,
        ),
      );
    }

    for (String uriName in uriNames) {
      _painters.add(
        new SvgImage.network(
          uriName,
          new Size(_dimension, _dimension),
          loadingPlaceholderBuilder: (BuildContext context) => new Container(
              padding: const EdgeInsets.all(30.0),
              child: const CircularProgressIndicator()),
        ),
      );
    }
    _painters.add(new AvdImage.asset('assets/android_vd/battery_charging.xml',
        new Size(_dimension, _dimension)));
  }

  @override
  Widget build(BuildContext context) {
    if (_dimension > MediaQuery.of(context).size.width - 10.0) {
      _dimension = MediaQuery.of(context).size.width - 10.0;
    }
    return new Scaffold(
      appBar: new AppBar(
        title: new Text(widget.title),
      ),
      body: new Column(children: <Widget>[
        new Slider(
            min: 5.0,
            max: MediaQuery.of(context).size.width - 10.0,
            value: _dimension,
            onChanged: (double val) {
              setState(() => _dimension = val);
            }),
        // new FlutterLogo(size: _dimension),
        new Expanded(
          child: new GridView.extent(
            shrinkWrap: true,
            maxCrossAxisExtent: _dimension,
            padding: const EdgeInsets.all(4.0),
            mainAxisSpacing: 4.0,
            crossAxisSpacing: 4.0,
            children: _painters.toList(),
          ),
        ),
      ]),
    );
  }
}<|MERGE_RESOLUTION|>--- conflicted
+++ resolved
@@ -68,21 +68,13 @@
   double _dimension;
 
   final ErrorWidgetBuilder customErrorBuilder = (FlutterErrorDetails details) {
-<<<<<<< HEAD
-    print(details);
-=======
     debugPrint(details.toString());
->>>>>>> 9d0e8a55
     return new Row(children: const <Widget>[
       const Icon(
         Icons.error,
         color: Colors.red,
       ),
-<<<<<<< HEAD
-      const Text('Not found')
-=======
       const Text('Error Loading')
->>>>>>> 9d0e8a55
     ]);
   };
 
